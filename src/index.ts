export { cmd } from "./cmd";
export { ElmComponent } from "./ElmComponent";
export { errorHandler, errorMsg, handleError, type ErrorMessage } from "./ErrorHandling";
export { init, type ElmOptions, type Logger } from "./Init";
export { mergeSubscriptions } from "./mergeSubscriptions";
<<<<<<< HEAD
export type {
	Cmd,
	Dispatch,
	InitResult,
	Message,
	MsgSource,
	SubscriptionResult,
	UpdateFunctionOptions,
	UpdateMap,
	UpdateReturnType,
} from "./Types";
export { useElmish, type UseElmishOptions } from "./useElmish";
=======
export type { Cmd, Dispatch, InitResult, Message, MsgSource, UpdateFunctionOptions, UpdateMap, UpdateReturnType } from "./Types";
export { useElmish, type Subscription, type SubscriptionResult, type UseElmishOptions } from "./useElmish";
>>>>>>> 5b51e72f
<|MERGE_RESOLUTION|>--- conflicted
+++ resolved
@@ -3,20 +3,16 @@
 export { errorHandler, errorMsg, handleError, type ErrorMessage } from "./ErrorHandling";
 export { init, type ElmOptions, type Logger } from "./Init";
 export { mergeSubscriptions } from "./mergeSubscriptions";
-<<<<<<< HEAD
 export type {
 	Cmd,
 	Dispatch,
 	InitResult,
 	Message,
 	MsgSource,
+	Subscription,
 	SubscriptionResult,
 	UpdateFunctionOptions,
 	UpdateMap,
 	UpdateReturnType,
 } from "./Types";
-export { useElmish, type UseElmishOptions } from "./useElmish";
-=======
-export type { Cmd, Dispatch, InitResult, Message, MsgSource, UpdateFunctionOptions, UpdateMap, UpdateReturnType } from "./Types";
-export { useElmish, type Subscription, type SubscriptionResult, type UseElmishOptions } from "./useElmish";
->>>>>>> 5b51e72f
+export { useElmish, type UseElmishOptions } from "./useElmish";